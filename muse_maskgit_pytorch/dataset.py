from torch.utils.data import Dataset
import torchvision.transforms as T
from PIL import ImageFile
from pathlib import Path
from muse_maskgit_pytorch.t5 import MAX_LENGTH
import datasets
from datasets import Image, load_from_disk
import random, shutil
import torch
from torch.utils.data import Dataset, DataLoader, random_split
import os, time, sys
from tqdm import tqdm
from threading import Thread

ImageFile.LOAD_TRUNCATED_IMAGES = True


class ImageDataset(Dataset):
    def __init__(
        self, dataset, image_size, image_column="image", flip=True, center_crop=True, using_taming=False,
    ):
        super().__init__()
        self.dataset = dataset
        self.image_column = image_column
        transform_list = [
            T.Lambda(lambda img: img.convert("RGB") if img.mode != "RGB" else img),
            T.Resize(image_size),
        ]
        if flip:
            transform_list.append(T.RandomHorizontalFlip())
        if center_crop:
            transform_list.append(T.CenterCrop(image_size))
        transform_list.append(T.ToTensor())
        self.transform = T.Compose(transform_list)

        self.using_taming = using_taming

    def __len__(self):
        return len(self.dataset)

    def __getitem__(self, index):
        image = self.dataset[index][self.image_column]
<<<<<<< HEAD
        if self.using_taming:
            return self.transform(image)-0.5
        else:
            return self.transform(image)
=======
        return self.transform(image) - 0.5
>>>>>>> a4682822


class ImageTextDataset(ImageDataset):
    def __init__(
        self,
        dataset,
        image_size,
        tokenizer,
        image_column="image",
        caption_column=None,
        flip=True,
        center_crop=True,
        using_taming=False,
    ):
        super().__init__(
            dataset,
            image_size=image_size,
            image_column=image_column,
            flip=flip,
            center_crop=center_crop,
            using_taming=using_taming,
        )
        self.caption_column = caption_column
        self.tokenizer = tokenizer

    def __getitem__(self, index):
        image = self.dataset[index][self.image_column]
        descriptions = self.dataset[index][self.caption_column]
        if self.caption_column == None or descriptions == None:
            text = ""
        elif isinstance(descriptions, list):
            if len(descriptions) == 0:
                text = ""
            else:
                text = random.choice(descriptions)
        else:
            text = descriptions
        # max length from the paper
        encoded = self.tokenizer.batch_encode_plus(
            [str(text)],
            return_tensors="pt",
            padding="max_length",
            max_length=MAX_LENGTH,
            truncation=True,
        )

        input_ids = encoded.input_ids
        attn_mask = encoded.attention_mask
        return self.transform(image), input_ids[0], attn_mask[0]


def get_directory_size(path):
    total_size = 0
    for dirpath, dirnames, filenames in os.walk(path):
        for f in filenames:
            fp = os.path.join(dirpath, f)
            total_size += os.path.getsize(fp)
    return total_size


def save_dataset_with_progress(dataset, save_path):
    # Estimate the total size of the dataset in bytes
    total_size = sys.getsizeof(dataset)

    # Start saving the dataset in a separate thread
    save_thread = Thread(target=dataset.save_to_disk, args=(save_path,))
    save_thread.start()

    # Create a tqdm progress bar and update it periodically
    with tqdm(total=total_size, unit="B", unit_scale=True) as pbar:
        while save_thread.is_alive():
            if os.path.exists(save_path):
                size = get_directory_size(save_path)
                # Update the progress bar based on the current size of the saved file
                pbar.update(
                    size - pbar.n
                )  # Update by the difference between current and previous size
            time.sleep(1)


def get_dataset_from_dataroot(
    data_root, image_column="image", caption_column="caption", save_path="dataset"
):
    # Check if data_root is a symlink and resolve it to its target location if it is
    if os.path.islink(data_root):
        data_root = os.path.realpath(data_root)

<<<<<<< HEAD
    if os.path.exists(save_path):
        # if the data_root folder is newer than the save_path we reload the
        if os.stat(save_path).st_mtime - os.stat(data_root).st_mtime > 1:
            return load_from_disk(save_path)
        else:
            print ("The data_root folder has being updated recently. Removing previously saved dataset and updating it.")
            shutil.rmtree(save_path, ignore_errors=True)


=======
>>>>>>> a4682822
    extensions = ["jpg", "jpeg", "png", "webp"]
    image_paths = []

    for ext in extensions:
        image_paths.extend(list(Path(data_root).rglob(f"*.{ext}")))

    random.shuffle(image_paths)
    data_dict = {image_column: [], caption_column: []}
    for image_path in tqdm(image_paths):
        # check image size and ignore images with 0 byte.
        if os.path.getsize(image_path) == 0:
            continue
        caption_path = image_path.with_suffix(".txt")
        if os.path.exists(str(caption_path)):
            captions = caption_path.read_text(encoding="utf-8").split("\n")
            captions = list(filter(lambda t: len(t) > 0, captions))
        else:
            captions = []
        image_path = str(image_path)
        data_dict[image_column].append(image_path)
        data_dict[caption_column].append(captions)
    dataset = datasets.Dataset.from_dict(data_dict)
    dataset = dataset.cast_column(image_column, Image())
    # dataset.save_to_disk(save_path)
    save_dataset_with_progress(dataset, save_path)
    return dataset


def split_dataset_into_dataloaders(dataset, valid_frac=0.05, seed=42, batch_size=1):
    if valid_frac > 0:
        train_size = int((1 - valid_frac) * len(dataset))
        valid_size = len(dataset) - train_size
        dataset, validation_dataset = random_split(
            dataset,
            [train_size, valid_size],
            generator=torch.Generator().manual_seed(seed),
        )
        print(
            f"training with dataset of {len(dataset)} samples and validating with randomly splitted {len(validation_dataset)} samples"
        )
    else:
        validation_dataset = dataset
        print(
            f"training with shared training and valid dataset of {len(dataset)} samples"
        )
    dataloader = DataLoader(dataset, batch_size=batch_size, shuffle=True)

    validation_dataloader = DataLoader(
        validation_dataset, batch_size=batch_size, shuffle=True
    )
    return dataloader, validation_dataloader<|MERGE_RESOLUTION|>--- conflicted
+++ resolved
@@ -40,15 +40,10 @@
 
     def __getitem__(self, index):
         image = self.dataset[index][self.image_column]
-<<<<<<< HEAD
         if self.using_taming:
             return self.transform(image)-0.5
         else:
             return self.transform(image)
-=======
-        return self.transform(image) - 0.5
->>>>>>> a4682822
-
 
 class ImageTextDataset(ImageDataset):
     def __init__(
@@ -135,7 +130,6 @@
     if os.path.islink(data_root):
         data_root = os.path.realpath(data_root)
 
-<<<<<<< HEAD
     if os.path.exists(save_path):
         # if the data_root folder is newer than the save_path we reload the
         if os.stat(save_path).st_mtime - os.stat(data_root).st_mtime > 1:
@@ -144,9 +138,6 @@
             print ("The data_root folder has being updated recently. Removing previously saved dataset and updating it.")
             shutil.rmtree(save_path, ignore_errors=True)
 
-
-=======
->>>>>>> a4682822
     extensions = ["jpg", "jpeg", "png", "webp"]
     image_paths = []
 
